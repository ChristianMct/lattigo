--- conflicted
+++ resolved
@@ -69,13 +69,8 @@
 	return nil
 }
 
-<<<<<<< HEAD
-// EncryptZero generates an encryption of zero into a ciphertext ct, which can be a rgsw.Ciphertext
+// EncryptZero generates an encryption of zero into a ciphertext ct, which can be a [rgsw.Ciphertext]
 // or any of the `rlwe` ciphertext types.
-=======
-// EncryptZero generates an encryption of zero into a ciphertext ct, which can be a [rgsw.Ciphertext]
-// or any of the `rlwe` cipheretxt types.
->>>>>>> 4cf2bf83
 func (enc Encryptor) EncryptZero(ct interface{}) (err error) {
 
 	var rgswCt *Ciphertext
